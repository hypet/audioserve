--- conflicted
+++ resolved
@@ -349,12 +349,10 @@
 
 **Available features:**
 
-<<<<<<< HEAD
 | Feature                     | Description                                                                                                                        | Default | Program options                                                                                                  |
 | --------------------------- | ---------------------------------------------------------------------------------------------------------------------------------- | :-----: | ---------------------------------------------------------------------------------------------------------------- |
 | tls                         | Enables TLS support (e.g https) (requires openssl and libssl-dev)                                                                  |   Yes   | --ssl-key --ssl-key-password to define server key                                                                |
 | symlinks                    | Enables to use symbolic links in media folders                                                                                     |   Yes   | Use --allow-symlinks to follow symbolic links                                                                    |
-| search-cache                | Caches structure of media directories for fast search                                                                              |   Yes   | Use --search-cache to enable this cache                                                                          |
 | folder-download             | Enables API endpoint to download content of a folder in tar archive                                                                |   Yes   | Can be disabled with argument --disable-folder-download                                                          |
 | shared-positions            | Clients can share recent playback positions via simple websocket API                                                               |   Yes   |
 | transcoding-cache           | Cache to save transcoded files for fast next use                                                                                   |   No    | Can be disabled by --t-cache-disable and modified by --t-cache-dir --t-cache-size --t-cache-max-files            |
@@ -364,21 +362,5 @@
 | folder-download-default-tar | Default folder download format is tar (instead of zip)                                                                             |   No    |
 
 ## License
-=======
-Feature | Description | Default | Program options
---------|------|:------:|---------------
-| tls | Enables TLS support (e.g https) (requires openssl and libssl-dev) | Yes | --ssl-key --ssl-key-password to define server key
-| symlinks | Enables to use symbolic links in media folders | Yes | Use --allow-symlinks to follow symbolic links
-| folder-download | Enables API endpoint to download content of a folder in tar archive | Yes | Can be disabled with argument --disable-folder-download
-| shared-positions | Clients can share recent playback positions via simple websocket API | Yes |
-| transcoding-cache | Cache to save transcoded files for fast next use | No | Can be disabled by --t-cache-disable and modified by --t-cache-dir --t-cache-size --t-cache-max-files
-| behind-proxy | Enable logging of client address from proxy headers | No | Enables argument --behind-proxy which should be use to log client address from headers provided by reverse proxy
-| static | Enables fully static build of audioserve. Check above notes for static build | No |
-| partially-static | Statically links libavformat (and related).Enables to run audioserve on systems, which do not have required version of libavformat| No |
-| folder-download-default-tar | Default folder download format is tar (instead of zip) | No |
-
-License
--------
->>>>>>> 7b1f5e80
 
 [MIT](https://opensource.org/licenses/MIT)